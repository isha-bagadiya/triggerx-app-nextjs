import React, { ElementType } from "react";
import { twMerge } from "tailwind-merge";

type TypographyVariant =
  | "h1"
  | "h2"
  | "h3"
  | "h4"
<<<<<<< HEAD
  | "body"
  | "button"
  | "badge"
  | "caption";
=======
  | "h5"
  | "body"
  | "span"
  | "button"
  | "badgeYellow"
  | "badgeGreen"
  | "put"
  | "post"
  | "get"
  | "badgeWhite";
>>>>>>> a84df332

type TypographyProps = {
  variant?: TypographyVariant;
  children: React.ReactNode;
  className?: string;
  as?: ElementType;
  color?:
    | "primary"
    | "white"
    | "black"
    | "secondary"
    | "error"
    | "warning"
    | "info"
    | "success"
    | "blue"
    | "put"
    | "post"
    | "get"
    | "gray"
    | "yellow"
    | "inherit";
  bgColor?: string;
  align?: "left" | "center" | "right" | "justify";
  noWrap?: boolean;
  maxWidth?: "none" | "200" | "300" | "400" | "500" | "600" | "800" | "full";
  centered?: boolean;
};

const variantStyles: Record<TypographyVariant, string> = {
<<<<<<< HEAD
  h1: "font-sharp text-3xl sm:text-4xl lg:text-7xl",
  h2: "font-actay-wide text-sm sm:text-lg md:text-xl",
  h3: "text-sm sm:text-base text-nowrap",
  h4: "text-xs md:text-base",
  body: "text-[10px] xs:text-xs sm:text-sm",
  button: "text-[10px] xs:text-xs lg:text-sm xl:text-base",
  badge:
    "text-xs md:text-sm px-3 sm:px-4 py-1.5 sm:py-2 rounded-full tracking-wider",
  caption: "text-xs",
};

const colorStyles: Record<string, string> = {
  primary: "text-white",
  secondary: "text-gray-300",
=======
  h1: "font-sharp text-3xl sm:text-4xl lg:text-7xl ",
  h2: "text-[16px] md:text-[20px] font-actay-wide ",
  h3: "text-2xl md:text-3xl font-semibold ",
  h4: "text-[14px] md:text-[16px] font-semibold ",
  h5: "text-[10px] md:text-[20px] font-actay-wide ",
  body: "text-[13px] md:text-[14px] font-bold tracking-wider",
  span: "text-[13px] md:text-[15px] font-bold tracking-wider",
  button: "text-sm font-medium uppercase tracking-wide ",
  badgeYellow: "text-xs font-medium  py-3 px-4  rounded-full  bg-[#F8FF7C]",
  badgeWhite: "text-xs font-medium py-3 px-4 rounded-full bg-[#FFFFFF]",
  badgeGreen: "px-3 py-1 bg-green-500/20 rounded-full tracking-wider",
  put: "px-2 py-1 rounded-full text-[10px] lg:text-xs text-center min-w-[50px] lg:min-w-[60px] bg-yellow-500",
  post: "bg-blue-500 px-2 py-1 rounded-full text-[10px] lg:text-xs text-center min-w-[50px] lg:min-w-[60px]",
  get: "bg-green-500 px-2 py-1 rounded-full text-[10px] lg:text-xs text-center min-w-[50px] lg:min-w-[60px]",
};

const colorStyles: Record<string, string> = {
  primary: "text-[#EDEDED]",
  secondary: "text-[D9D9D9] ",
>>>>>>> a84df332
  error: "text-red-600",
  warning: "text-yellow-600",
  info: "text-blue-600",
  success: "text-green-600",
  blue: "text-[#C07AF6]",
  gray: "text-[#A2A2A2]",
  white: "text-white",
  black: "text-black",
  yellow: "text-[#F8FF7C]",
};

const alignStyles: Record<string, string> = {
  left: "text-left",
  center: "text-center",
  right: "text-right",
  justify: "text-justify",
};

const maxWidthStyles: Record<string, string> = {
  none: "",
  "200": "max-w-[200px]",
  "300": "max-w-[300px]",
  "400": "max-w-[400px]",
  "500": "max-w-[500px]",
  "600": "max-w-[600px]",
  "800": "max-w-[800px]",
  full: "max-w-full",
};

const defaultElements: Record<TypographyVariant, ElementType> = {
  h1: "h1",
  h2: "h2",
  h3: "h3",
  h4: "h4",
  h5: "h5",
  body: "p",
  span: "span",
  button: "span",
<<<<<<< HEAD
  badge: "span",
  caption: "p",
=======
  badgeYellow: "span",
  badgeWhite: "span",
  badgeGreen: "p",
  put: "span",
  post: "span",
  get: "span",
>>>>>>> a84df332
};

export const Typography: React.FC<TypographyProps> = ({
  variant = "body",
  children,
  className = "",
  as,
  color = "primary",
  bgColor,
  align = "center",
  maxWidth = "none",
  centered = false,
  noWrap = false,
}) => {
  const Component = (as || defaultElements[variant]) as ElementType;

  const baseStyles = variantStyles[variant];
  const colorStyle = colorStyles[color];
  const alignStyle = alignStyles[align];
  const maxWidthStyle = maxWidthStyles[maxWidth];
  const noWrapStyle = noWrap
    ? "whitespace-nowrap overflow-hidden text-ellipsis"
    : "";
<<<<<<< HEAD
  const bgStyle = variant === "badge" && bgColor ? bgColor : "";
=======
  const centeredStyle = centered ? "mx-auto" : "";
>>>>>>> a84df332

  const combinedClassName = twMerge(
    baseStyles,
    colorStyle,
    alignStyle,
    maxWidthStyle,
    centeredStyle,
    noWrapStyle,
    bgStyle,
    className,
  );

  return <Component className={combinedClassName}>{children}</Component>;
};<|MERGE_RESOLUTION|>--- conflicted
+++ resolved
@@ -6,23 +6,18 @@
   | "h2"
   | "h3"
   | "h4"
-<<<<<<< HEAD
+  | "h5"
   | "body"
   | "button"
   | "badge"
-  | "caption";
-=======
-  | "h5"
-  | "body"
+  | "caption"
   | "span"
-  | "button"
   | "badgeYellow"
   | "badgeGreen"
   | "put"
   | "post"
   | "get"
   | "badgeWhite";
->>>>>>> a84df332
 
 type TypographyProps = {
   variant?: TypographyVariant;
@@ -31,13 +26,13 @@
   as?: ElementType;
   color?:
     | "primary"
-    | "white"
-    | "black"
     | "secondary"
     | "error"
     | "warning"
     | "info"
     | "success"
+    | "white"
+    | "black"
     | "blue"
     | "put"
     | "post"
@@ -53,30 +48,17 @@
 };
 
 const variantStyles: Record<TypographyVariant, string> = {
-<<<<<<< HEAD
   h1: "font-sharp text-3xl sm:text-4xl lg:text-7xl",
   h2: "font-actay-wide text-sm sm:text-lg md:text-xl",
   h3: "text-sm sm:text-base text-nowrap",
   h4: "text-xs md:text-base",
+  h5: "text-[10px] md:text-[20px] font-actay-wide ",
   body: "text-[10px] xs:text-xs sm:text-sm",
+  span: "text-[13px] md:text-[15px] font-bold tracking-wider",
   button: "text-[10px] xs:text-xs lg:text-sm xl:text-base",
   badge:
     "text-xs md:text-sm px-3 sm:px-4 py-1.5 sm:py-2 rounded-full tracking-wider",
   caption: "text-xs",
-};
-
-const colorStyles: Record<string, string> = {
-  primary: "text-white",
-  secondary: "text-gray-300",
-=======
-  h1: "font-sharp text-3xl sm:text-4xl lg:text-7xl ",
-  h2: "text-[16px] md:text-[20px] font-actay-wide ",
-  h3: "text-2xl md:text-3xl font-semibold ",
-  h4: "text-[14px] md:text-[16px] font-semibold ",
-  h5: "text-[10px] md:text-[20px] font-actay-wide ",
-  body: "text-[13px] md:text-[14px] font-bold tracking-wider",
-  span: "text-[13px] md:text-[15px] font-bold tracking-wider",
-  button: "text-sm font-medium uppercase tracking-wide ",
   badgeYellow: "text-xs font-medium  py-3 px-4  rounded-full  bg-[#F8FF7C]",
   badgeWhite: "text-xs font-medium py-3 px-4 rounded-full bg-[#FFFFFF]",
   badgeGreen: "px-3 py-1 bg-green-500/20 rounded-full tracking-wider",
@@ -86,18 +68,12 @@
 };
 
 const colorStyles: Record<string, string> = {
-  primary: "text-[#EDEDED]",
-  secondary: "text-[D9D9D9] ",
->>>>>>> a84df332
+  primary: "text-white",
+  secondary: "text-gray-300",
   error: "text-red-600",
   warning: "text-yellow-600",
   info: "text-blue-600",
   success: "text-green-600",
-  blue: "text-[#C07AF6]",
-  gray: "text-[#A2A2A2]",
-  white: "text-white",
-  black: "text-black",
-  yellow: "text-[#F8FF7C]",
 };
 
 const alignStyles: Record<string, string> = {
@@ -105,6 +81,11 @@
   center: "text-center",
   right: "text-right",
   justify: "text-justify",
+  blue: "text-[#C07AF6]",
+  gray: "text-[#A2A2A2]",
+  white: "text-white",
+  black: "text-black",
+  yellow: "text-[#F8FF7C]",
 };
 
 const maxWidthStyles: Record<string, string> = {
@@ -125,19 +106,16 @@
   h4: "h4",
   h5: "h5",
   body: "p",
+  button: "span",
   span: "span",
-  button: "span",
-<<<<<<< HEAD
   badge: "span",
   caption: "p",
-=======
   badgeYellow: "span",
   badgeWhite: "span",
   badgeGreen: "p",
   put: "span",
   post: "span",
   get: "span",
->>>>>>> a84df332
 };
 
 export const Typography: React.FC<TypographyProps> = ({
@@ -149,7 +127,6 @@
   bgColor,
   align = "center",
   maxWidth = "none",
-  centered = false,
   noWrap = false,
 }) => {
   const Component = (as || defaultElements[variant]) as ElementType;
@@ -161,18 +138,13 @@
   const noWrapStyle = noWrap
     ? "whitespace-nowrap overflow-hidden text-ellipsis"
     : "";
-<<<<<<< HEAD
   const bgStyle = variant === "badge" && bgColor ? bgColor : "";
-=======
-  const centeredStyle = centered ? "mx-auto" : "";
->>>>>>> a84df332
 
   const combinedClassName = twMerge(
     baseStyles,
     colorStyle,
     alignStyle,
     maxWidthStyle,
-    centeredStyle,
     noWrapStyle,
     bgStyle,
     className,
