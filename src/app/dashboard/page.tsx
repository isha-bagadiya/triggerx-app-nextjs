--- conflicted
+++ resolved
@@ -1,15 +1,7 @@
 import React from "react";
 
-<<<<<<< HEAD
-const page = () => {
-  return <div>Dashboard</div>;
-};
-
-export default page;
-=======
 function Dashboard() {
   return <div>Dashboard Page</div>;
 }
 
-export default Dashboard;
->>>>>>> 9a31f529
+export default Dashboard;