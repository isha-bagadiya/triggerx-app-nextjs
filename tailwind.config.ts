--- conflicted
+++ resolved
@@ -64,15 +64,12 @@
         sharp: ["Sharp Grotesk", "sans-serif"],
         actay: ["Actay", "sans-serif"],
         "actay-wide": ["Actay Wide", "sans-serif"],
-<<<<<<< HEAD
-=======
       },
-      borderRadius: {
-        lg: "var(--radius)",
-        md: "calc(var(--radius) - 2px)",
-        sm: "calc(var(--radius) - 4px)",
->>>>>>> a84df332
-      },
+      // borderRadius: {
+      //   lg: "var(--radius)",
+      //   md: "calc(var(--radius) - 2px)",
+      //   sm: "calc(var(--radius) - 4px)",
+      // },
     },
   },
   plugins: [animate],
