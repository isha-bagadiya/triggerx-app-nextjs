--- conflicted
+++ resolved
@@ -18,13 +18,10 @@
       }
       const response = await fetch(`${API_BASE_URL}/api/jobs/delete/${jobId}`, {
         method: "PUT",
-<<<<<<< HEAD
-=======
         headers: {
           "Content-Type": "application/json",
           // "ngrok-skip-browser-warning": "true",
         },
->>>>>>> 9f9e42a1
       });
       devLog("Response....", response);
       if (!response.ok) {
