import React, { useRef, useEffect, useState } from "react";
import { IoIosArrowDown } from "react-icons/io";
import { twMerge } from "tailwind-merge";
import { Typography } from "./Typography";

export interface DropdownOption {
  id: string | number;
  name: string;
  icon?: React.ReactNode;
}

interface DropdownProps {
  label?: string;
  options: DropdownOption[];
  selectedOption: string;
  onChange: (option: DropdownOption) => void;
  className?: string;
  icons?: Record<string, React.ReactNode>;
}

export const Dropdown: React.FC<DropdownProps> = ({
  label,
  options,
  selectedOption,
  onChange,
  className = "",
  icons = {},
}) => {
  const [isOpen, setIsOpen] = useState(false);
  const dropdownRef = useRef<HTMLDivElement>(null);

  useEffect(() => {
    const handleClickOutside = (event: MouseEvent) => {
      if (
        dropdownRef.current &&
        !dropdownRef.current.contains(event.target as Node)
      ) {
        setIsOpen(false);
      }
    };

    document.addEventListener("mousedown", handleClickOutside);
    return () => document.removeEventListener("mousedown", handleClickOutside);
  }, []);

  return (
    <div className="relative flex flex-col md:flex-row items-start md:items-center justify-between gap-4 md:gap-6">
      {label && (
        <Typography variant="h3" color="secondary" align="left">
          {label}
        </Typography>
      )}
      <div
        ref={dropdownRef}
        className={twMerge("relative w-full md:w-[70%]", className)}
      >
        <div
          className="text-sm xs:text-sm sm:text-base w-full bg-[#1a1a1a] text-white py-3 px-4 rounded-xl cursor-pointer border border-white/10 flex items-center gap-5"
          onClick={() => setIsOpen((prev) => !prev)}
        >
          {icons[selectedOption] && (
            <span className="w-6 h-6 font-actayRegular text-xs xs:text-sm sm:text-base">
              {icons[selectedOption]}
            </span>
          )}
<<<<<<< HEAD
          <Typography variant="body" color="primary">
            {selectedOption}
          </Typography>
          <IoIosArrowDown
            className={`absolute top-4 right-4 text-white text-base transition-transform duration-200 ${isOpen ? "rotate-180" : ""}`}
          />
=======
          {selectedOption}
          <IoIosArrowDown className="absolute right-4 text-white text-xs" />
>>>>>>> a84df332
        </div>

        {isOpen && (
          <div className="absolute top-14 w-full bg-[#1a1a1a] border border-white/10 rounded-xl overflow-hidden shadow-lg z-10">
            {options.map((option) => (
              <div
                key={option.id}
                className="py-3 px-4 hover:bg-[#333] cursor-pointer rounded-lg flex items-center gap-5 text-sm xs:text-sm sm:text-base"
                onClick={() => {
                  onChange(option);
                  setIsOpen(false);
                }}
              >
                {icons[option.name] && (
                  <span className="w-6 h-6">{icons[option.name]}</span>
                )}
                <Typography variant="body" color="primary">
                  {option.name}
                </Typography>
              </div>
            ))}
          </div>
        )}
      </div>
    </div>
  );
};<|MERGE_RESOLUTION|>--- conflicted
+++ resolved
@@ -63,17 +63,12 @@
               {icons[selectedOption]}
             </span>
           )}
-<<<<<<< HEAD
           <Typography variant="body" color="primary">
             {selectedOption}
           </Typography>
           <IoIosArrowDown
             className={`absolute top-4 right-4 text-white text-base transition-transform duration-200 ${isOpen ? "rotate-180" : ""}`}
           />
-=======
-          {selectedOption}
-          <IoIosArrowDown className="absolute right-4 text-white text-xs" />
->>>>>>> a84df332
         </div>
 
         {isOpen && (
