--- conflicted
+++ resolved
@@ -7,7 +7,7 @@
 import { Typography } from "@/components/ui/Typography";
 import { Button } from "@/components/ui/Button";
 import ShortAddress from "@/components/ui/ShortAddress";
-import CopyButton from "@/components/ui/CopyButton";
+import { LucideCopyButton } from "@/components/ui/CopyButton";
 
 interface ClaimModalProps {
   isOpen: boolean;
@@ -197,11 +197,7 @@
                   <Typography variant="h3">
                     <ShortAddress address={address} />
                   </Typography>
-<<<<<<< HEAD
-                  <CopyButton value={address} />
-=======
                   <LucideCopyButton text={address ?? ""} />
->>>>>>> 6aeda810
                 </div>
               </div>
               <div className="flex items-center gap-2">
