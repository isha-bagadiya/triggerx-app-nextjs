--- conflicted
+++ resolved
@@ -3,12 +3,10 @@
 import Providers from "./providers";
 import Header from "./components/common/Header";
 import Footer from "./components/common/Footer";
-<<<<<<< HEAD
 import { Toaster } from "react-hot-toast";
 import { TGBalanceProvider } from "@/contexts/TGBalanceContext";
-=======
+import ScrollToTop from "./components/common/ScrollToTop";
 import { TooltipProvider } from "./components/common/Tooltip";
->>>>>>> a84df332
 
 export const metadata: Metadata = {
   title: "TriggerX",
@@ -24,35 +22,25 @@
     process.env.NEXT_PUBLIC_TRIGGER_GAS_REGISTRY_ADDRESS || "";
   return (
     <html lang="en">
-<<<<<<< HEAD
       <body className={`antialiated font-actay`}>
-        <Providers>
-          <TGBalanceProvider stakeRegistryAddress={stakeRegistryAddress}>
-            <Header />
-            <main className="max-w-[1600px] mx-auto mt-[120px] sm:mt-[150px] lg:mt-[270px] min-h-[500px] relative z-40">
-              {children}
-            </main>
-            <Footer />
-          </TGBalanceProvider>
-        </Providers>
-        <Toaster
-          position="bottom-center"
-          toastOptions={{ style: { zIndex: 2147483647 } }}
-        />
-=======
-      <body className={`antialiased font-actay`}>
-        <WalletProvider>
-          <TooltipProvider>
-            <Providers>
+        <TooltipProvider>
+          <Providers>
+            <TGBalanceProvider stakeRegistryAddress={stakeRegistryAddress}>
               <Header />
-              <main className="max-w-[1600px] mx-auto lg:mt-[270px] min-h-[500px] w-[85%] mt-[170px]">
+              <ScrollToTop />
+
+              <main className="max-w-[1600px] mx-auto mt-[120px] sm:mt-[150px] lg:mt-[270px] min-h-[500px] relative z-40">
                 {children}
               </main>
+
               <Footer />
-            </Providers>
-          </TooltipProvider>
-        </WalletProvider>
->>>>>>> a84df332
+            </TGBalanceProvider>
+          </Providers>
+          <Toaster
+            position="bottom-center"
+            toastOptions={{ style: { zIndex: 2147483647 } }}
+          />
+        </TooltipProvider>
       </body>
     </html>
   );
