--- conflicted
+++ resolved
@@ -60,18 +60,14 @@
     linear-gradient(to bottom, rgba(255, 255, 255, 0.05) 1px, transparent 1px);
   background-size: 50px 50px;
   background-attachment: fixed;
-<<<<<<< HEAD
-=======
-  font-family:
-    "Actay",
-    system-ui,
-    -apple-system,
-    sans-serif;
-  text-rendering: optimizeLegibility;
->>>>>>> a84df332
 }
 
 .headerbg {
+  background-image:
+    linear-gradient(to right, rgba(255, 255, 255, 0.05) 1px, transparent 1px),
+    linear-gradient(to bottom, rgba(255, 255, 255, 0.05) 1px, transparent 1px);
+  background-size: 50px 50px;
+  background-attachment: fixed;
   background-image:
     linear-gradient(to right, rgba(255, 255, 255, 0.05) 1px, transparent 1px),
     linear-gradient(to bottom, rgba(255, 255, 255, 0.05) 1px, transparent 1px);
@@ -124,4 +120,46 @@
   [data-rk] .ju367v6j {
     padding-bottom: 4px !important;
   }
+}
+
+[data-rk] .ju367v1h {
+  font-weight: 400 !important;
+}
+
+[data-rk] .ju367v16 {
+  font-family: "Actay" !important;
+}
+
+[data-rk] .ju367va3 {
+  background: #f8ff7c !important;
+}
+[data-rk] .ju367vcl {
+  border-color: transparent !important;
+}
+
+[data-rk] .ju367vfu {
+  color: black !important;
+}
+
+@media screen and (max-width: 620px) {
+  [data-rk] .iekbcc0 {
+    font-size: 12px !important;
+  }
+
+  [data-rk] .ju367v2g {
+    height: 30px !important;
+  }
+
+  [data-rk] .ju367v7t {
+    padding-right: 10px !important;
+  }
+  [data-rk] .ju367v78 {
+    padding-left: 10px !important;
+  }
+  [data-rk] .ju367v8a {
+    padding-top: 4px !important;
+  }
+  [data-rk] .ju367v6j {
+    padding-bottom: 4px !important;
+  }
 }