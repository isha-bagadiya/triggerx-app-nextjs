--- conflicted
+++ resolved
@@ -52,10 +52,6 @@
         method: "GET",
         headers: {
           "X-Api-Key": process.env.NEXT_PUBLIC_API_KEY || "",
-<<<<<<< HEAD
-          // "ngrok-skip-browser-warning": "true",
-=======
->>>>>>> 169e4f25
         },
       });
       console.log("[fetchApiKeys] response.ok:", response.ok);
@@ -144,10 +140,6 @@
         method: "POST",
         headers: {
           "X-Api-Key": process.env.NEXT_PUBLIC_API_KEY || "",
-<<<<<<< HEAD
-          // "ngrok-skip-browser-warning": "true",
-=======
->>>>>>> 169e4f25
         },
         body: JSON.stringify({
           owner: address,
@@ -198,10 +190,6 @@
         method: "DELETE",
         headers: {
           "X-Api-Key": process.env.NEXT_PUBLIC_API_KEY || "",
-<<<<<<< HEAD
-          // "ngrok-skip-browser-warning": "true",
-=======
->>>>>>> 169e4f25
         },
       });
       console.log("[deleteApiKey] response.ok:", response.ok);
