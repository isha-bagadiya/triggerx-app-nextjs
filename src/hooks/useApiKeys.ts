import { devLog } from "@/lib/devLog";
import { useState, useEffect } from "react";

export interface ApiKey {
  key: string;
  created: string;
  rateLimit: string;
  status: string;
}

// Add this type for the raw API response
interface ApiKeyResponse {
  key?: string;
  apiKey?: string;
  created?: string;
  rate_limit?: number;
  rateLimit?: number;
  status?: string;
}

export function useApiKeys(address?: string) {
  const [apiKeys, setApiKeys] = useState<ApiKey[]>([
    {
      key: "No API key generated yet",
      created: "-",
      rateLimit: "20 requests/min",
      status: "Inactive",
    },
  ]);
  const [isFetching, setIsFetching] = useState(false); // <-- new state
  const [isLoading, setIsLoading] = useState(false); // for generating
  const [isDeleting, setIsDeleting] = useState(false); // for deleting
  const [fetchError, setFetchError] = useState<string | null>(null); // <-- new error state
  const [generateError, setGenerateError] = useState<string | null>(null); // <-- new error state
  const [deleteError, setDeleteError] = useState<string | null>(null); // <-- new error state

  const fetchApiKeys = async (addr?: string) => {
    console.log("[fetchApiKeys] called with address:", addr);
    if (!addr) return;
    setIsFetching(true); // <-- set fetching
    setFetchError(null); // <-- clear fetch error
    try {
      const user = process.env.NEXT_PUBLIC_USER;
      if (!user) {
        setFetchError("Owner is not defined in environment variables");
        setIsFetching(false); // <-- done fetching
        return;
      }
      const url = `${process.env.NEXT_PUBLIC_API_BASE_URL}/api/${user}/api-keys/${addr}`;
      console.log("[fetchApiKeys] GET", url);
      const response = await fetch(url, {
        method: "GET",
<<<<<<< HEAD
=======
        headers: {
          "Content-Type": "application/json",
          "X-Api-Key": process.env.NEXT_PUBLIC_API_KEY || "",
          // "ngrok-skip-browser-warning": "true", // This bypasses ngrok's warning page
        },
>>>>>>> 9f9e42a1
      });
      console.log("[fetchApiKeys] response.ok:", response.ok);
      console.log(
        "[fetchApiKeys] response.ok:",
        response.ok,
        "status:",
        response.status,
      );
      if (!response.ok) {
        setApiKeys([
          {
            key: "No API key generated yet",
            created: "-",
            rateLimit: "20 requests/min",
            status: "Inactive",
          },
        ]);
        setIsFetching(false); // <-- done fetching
        return;
      }
      const data = await response.json();
      console.log("[fetchApiKeys] response data:", data);
      if (Array.isArray(data) && data.length > 0) {
        setApiKeys(
          data.map((item: ApiKeyResponse) => ({
            key: item.key || item.apiKey || "",
            created: item.created || new Date().toLocaleString(),
            rateLimit:
              (item.rate_limit || item.rateLimit || 20) + " requests/min",
            status: item.status || "Active",
          })),
        );
        console.log("[fetchApiKeys] setApiKeys (array):", data);
      } else if (data && (data.key || data.apiKey)) {
        setApiKeys([
          {
            key: data.key || data.apiKey || "",
            created: data.created || new Date().toLocaleString(),
            rateLimit:
              (data.rate_limit || data.rateLimit || 20) + " requests/min",
            status: data.status || "Active",
          },
        ]);
        console.log("[fetchApiKeys] setApiKeys (single):", data);
      } else {
        setApiKeys([
          {
            key: "No API key generated yet",
            created: "-",
            rateLimit: "20 requests/min",
            status: "Inactive",
          },
        ]);
        console.log("[fetchApiKeys] setApiKeys (none)");
      }
      setIsFetching(false); // <-- done fetching
    } catch (err) {
      setFetchError(
        "Whoops! We hit a snag while fetching your API keys. Please check your connection and try again.",
      );
      setIsFetching(false); // <-- done fetching
      console.error("[fetchApiKeys] error:", err);
    }
  };

  const generateNewApiKey = async () => {
    setGenerateError(null); // <-- clear generate error
    setIsLoading(true); // <-- generating
    try {
      devLog("Generating Api key");
      const user = process.env.NEXT_PUBLIC_USER;
      if (!user) {
        setGenerateError("Owner is not defined in environment variables");
        setIsLoading(false); // <-- done generating
        return null;
      }
      if (!address) {
        setGenerateError("Wallet address is not available");
        setIsLoading(false); // <-- done generating
        return null;
      }
      const url = `${process.env.NEXT_PUBLIC_API_BASE_URL}/api/${user}/api-keys`;
      console.log("[generateNewApiKey] POST", url);
      const response = await fetch(url, {
        method: "POST",
        headers: {
          "X-Api-Key": process.env.NEXT_PUBLIC_API_KEY || "",
<<<<<<< HEAD
=======
          // "ngrok-skip-browser-warning": "true",
>>>>>>> 9f9e42a1
        },
        body: JSON.stringify({
          owner: address,
          rate_limit: 20,
        }),
      });
      console.log("[generateNewApiKey] response.ok:", response.ok);
      if (!response.ok) {
        setGenerateError(`HTTP error! status: ${response.status}`);
        setIsLoading(false); // <-- done generating
        return null;
      }
      const data = await response.json();
      // After generating, refetch all API keys
      await fetchApiKeys(address);
      setIsLoading(false); // <-- done generating
      // Return the full API key string if present
      return data.key || data.apiKey || null;
    } catch (err) {
      setGenerateError(
        "Whoops! We hit a snag while generating your API key. Please check your connection and give it another shot. 🚀",
      );
      setIsLoading(false); // <-- done generating
      console.error("[generateNewApiKey] error:", err);
      return null;
    }
  };

  const deleteApiKey = async (apiKey: string) => {
    setDeleteError(null); // <-- clear delete error
    setIsDeleting(true); // <-- deleting
    try {
      devLog("Deleting Api key");
      const user = process.env.NEXT_PUBLIC_USER;
      if (!user) {
        setDeleteError("Owner is not defined in environment variables");
        setIsDeleting(false);
        return;
      }
      if (!address) {
        setDeleteError("Wallet address is not available");
        setIsDeleting(false);
        return;
      }
      const url = `${process.env.NEXT_PUBLIC_API_BASE_URL}/api/${user}/api-keys/${apiKey}?owner=${address}`;
      console.log("[deleteApiKey] DELETE", url);
      const response = await fetch(url, {
        method: "DELETE",
        headers: {
          "X-Api-Key": process.env.NEXT_PUBLIC_API_KEY || "",
<<<<<<< HEAD
=======
          // "ngrok-skip-browser-warning": "true",
>>>>>>> 9f9e42a1
        },
      });
      console.log("[deleteApiKey] response.ok:", response.ok);
      if (!response.ok) {
        setDeleteError(`HTTP error! status: ${response.status}`);
        setIsDeleting(false);
        return;
      }
      // After deleting, refetch all API keys
      await fetchApiKeys(address);
      setIsDeleting(false);
    } catch (err) {
      setDeleteError(
        "Whoops! We hit a snag while deleting your API key. Please check your connection and try again. 🗑️",
      );
      setIsDeleting(false);
      console.error("[deleteApiKey] error:", err);
    }
  };

  useEffect(() => {
    if (address) {
      fetchApiKeys(address);
    } else {
      setApiKeys([
        {
          key: "No API key generated yet",
          created: "-",
          rateLimit: "20 requests/min",
          status: "Inactive",
        },
      ]);
    }
  }, [address]);

  return {
    apiKeys,
    generateNewApiKey,
    deleteApiKey,
    isLoading,
    isFetching,
    isDeleting,
    fetchError,
    generateError,
    deleteError,
  };
}<|MERGE_RESOLUTION|>--- conflicted
+++ resolved
@@ -50,14 +50,11 @@
       console.log("[fetchApiKeys] GET", url);
       const response = await fetch(url, {
         method: "GET",
-<<<<<<< HEAD
-=======
         headers: {
           "Content-Type": "application/json",
           "X-Api-Key": process.env.NEXT_PUBLIC_API_KEY || "",
           // "ngrok-skip-browser-warning": "true", // This bypasses ngrok's warning page
         },
->>>>>>> 9f9e42a1
       });
       console.log("[fetchApiKeys] response.ok:", response.ok);
       console.log(
@@ -145,10 +142,7 @@
         method: "POST",
         headers: {
           "X-Api-Key": process.env.NEXT_PUBLIC_API_KEY || "",
-<<<<<<< HEAD
-=======
           // "ngrok-skip-browser-warning": "true",
->>>>>>> 9f9e42a1
         },
         body: JSON.stringify({
           owner: address,
@@ -199,10 +193,7 @@
         method: "DELETE",
         headers: {
           "X-Api-Key": process.env.NEXT_PUBLIC_API_KEY || "",
-<<<<<<< HEAD
-=======
           // "ngrok-skip-browser-warning": "true",
->>>>>>> 9f9e42a1
         },
       });
       console.log("[deleteApiKey] response.ok:", response.ok);
