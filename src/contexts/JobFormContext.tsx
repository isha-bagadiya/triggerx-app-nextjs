--- conflicted
+++ resolved
@@ -858,14 +858,7 @@
                 "NEXT_PUBLIC_API_BASE_URL is not defined in your environment variables.",
               );
             }
-<<<<<<< HEAD
-            const headers = {
-              "Content-Type": "application/json",
-              // "ngrok-skip-browser-warning": "true",
-            };
-=======
-
->>>>>>> 169e4f25
+
             const response = await fetch(
               `${API_BASE_URL}/api/fees?ipfs_url=${encodeURIComponent(codeUrls)}`,
               { method: "GET" },
@@ -1011,13 +1004,6 @@
         throw new Error("API base URL not configured in ENV");
       }
 
-<<<<<<< HEAD
-      const headers = {
-        "Content-Type": "application/json",
-        // "ngrok-skip-browser-warning": "true",
-      };
-=======
->>>>>>> 169e4f25
       const response = await fetch(`${API_BASE_URL}/api/jobs`, {
         method: "POST",
         mode: "cors",
