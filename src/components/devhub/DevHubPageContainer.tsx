"use client";
import React from "react";
import useSanityPosts from "@/hooks/useSanityPosts";
import DevHubPostCard from "./DevHubPostCard";
import { Button } from "@/components/ui/Button";
import Link from "next/link";
import { Card } from "@/components/ui/Card";
import { Typography } from "@/components/ui/Typography";
import DevHubPostCardSkeleton from "../skeleton/DevHubPostCardSkeleton";
import Banner from "../ui/Banner";

const SANITY_POSTS_QUERY = `*[_type == "post"] | order(_createdAt desc) {
  _id,
  title,
  slug {
    current
  },
  image {
    asset-> {
      _id,
      url
    }
  }
}`;

const DevHubPageContainer: React.FC = () => {
  const { posts, isLoading, error } = useSanityPosts(SANITY_POSTS_QUERY);

  if (isLoading) {
    return <DevHubPostCardSkeleton />;
  }

  if (error) {
    return (
      <Card className="max-w-md w-full flex flex-col items-center text-center gap-4 py-10 mx-auto mt-[100px]">
        <Typography variant="h2" color="primary" className="mb-2">
          Oops! Something went wrong.
        </Typography>
        <Typography variant="body" color="secondary" className="mb-2">
          We couldn&apos;t fetch the Dev Hub posts at this time.
        </Typography>
      </Card>
    );
  }

  if (posts.length === 0) {
    return (
      <Banner>No Dev Hub Posts Found. Check back later for new content!</Banner>
    );
  }

  return (
    <div className="min-h-screen pb-20">
      <Typography variant="h1" color="primary">
        Dev Hub
      </Typography>
      <Typography variant="h4" color="secondary" className="my-6">
        All the docs, tools, and guides you need to build with TriggerX.
      </Typography>
<<<<<<< HEAD
      <div className="w-full flex items-center justify-between mb-10 md:mb-12">
        <Typography align="left" className="flex items-center gap-3 !text-3xl">
=======
      <div className="w-full flex items-center justify-between my-10 my:mb-12">
        <Typography
          align="left"
          className="flex items-center gap-3 !text-2xl sm:!text-4xl"
        >
>>>>>>> a26730af
          Total
          <span className="text-[#F8FF7C]">{` { ${posts.length} } `}</span>
        </Typography>
        <Link href="/generate-api">
          <Button>API Services</Button>
        </Link>
      </div>

      <div className="grid grid-cols-1 sm:grid-cols-2 lg:grid-cols-3 2xl:grid-cols-4 gap-6 md:gap-8">
        {posts.map((post) => (
          <DevHubPostCard key={post._id} post={post} />
        ))}
      </div>
    </div>
  );
};

export default DevHubPageContainer;<|MERGE_RESOLUTION|>--- conflicted
+++ resolved
@@ -57,16 +57,11 @@
       <Typography variant="h4" color="secondary" className="my-6">
         All the docs, tools, and guides you need to build with TriggerX.
       </Typography>
-<<<<<<< HEAD
-      <div className="w-full flex items-center justify-between mb-10 md:mb-12">
-        <Typography align="left" className="flex items-center gap-3 !text-3xl">
-=======
       <div className="w-full flex items-center justify-between my-10 my:mb-12">
         <Typography
           align="left"
           className="flex items-center gap-3 !text-2xl sm:!text-4xl"
         >
->>>>>>> a26730af
           Total
           <span className="text-[#F8FF7C]">{` { ${posts.length} } `}</span>
         </Typography>
