import { devLog } from "@/lib/devLog";
import { useState, useEffect } from "react";
import { useAccount } from "wagmi";

export type JobType = {
  id: number;
  jobTitle: string;
  taskDefinitionId: string;
  status: string;
  job_cost_actual: string;
  timeFrame: string;
  argType: string;
  timeInterval: string;
  targetContractAddress: string;
  createdAt: string;
  targetFunction: string;
  targetChainId: string;
  linkedJobs?: JobType[];
  type: string;
};

// Types for raw API data
interface RawJobData {
  job_data: {
    job_id: number;
    job_title: string;
    task_definition_id: string;
    job_cost_actual: string;
    time_frame?: string;
    chain_status: number;
    link_job_id: number;
    created_at: string;
    last_executed_at?: string;
    user_id?: string;
    priority?: string;
    security?: string;
    custom?: string;
    task_ids?: string[];
    fee_used?: string;
    status: string;
  };
  time_job_data?: Record<string, unknown>;
  event_job_data?: Record<string, unknown>;
  condition_job_data?: Record<string, unknown>;
}

interface JobsApiResponse {
  jobs: RawJobData[];
}

const mapJobType = (taskDefinitionId: string) => {
  const typeId = String(taskDefinitionId);
  switch (typeId) {
    case "1":
    case "2":
      return "Time-based";
    case "3":
    case "4":
      return "Event-based";
    case "5":
    case "6":
      return "Condition-based";
    default:
      return "Unknown";
  }
};

export function useJobs() {
  const { address } = useAccount();
  const [jobs, setJobs] = useState<JobType[]>([]);
  const [loading, setLoading] = useState(false);
  const [error, setError] = useState<string | null>(null);

  useEffect(() => {
    const fetchJobs = async () => {
      if (!address) {
        setJobs([]);
        return;
      }
      setLoading(true);

      try {
        const API_BASE_URL = process.env.NEXT_PUBLIC_API_BASE_URL;
        if (!API_BASE_URL) {
          setError("API base URL not set. Please contact support.");
          setLoading(false);
          return;
        }

        const apiUrl = `${API_BASE_URL}/api/jobs/user/${address}`;
        devLog("[useJobs] Fetching jobs from:", apiUrl);
<<<<<<< HEAD

        const response = await fetch(apiUrl);
=======
        const headers = {
          "Content-Type": "application/json",
          // "ngrok-skip-browser-warning": "true",
        };
        const response = await fetch(apiUrl, { headers });
>>>>>>> 9f9e42a1

        if (!response.ok) {
          if (response.status === 404) {
            setJobs([]);
            setError(null); // treat as empty, not error
            setLoading(false);
            return;
          }
          setError(`Failed to fetch jobs. (${response.status})`);
          setLoading(false);
          return;
        }
        const jobsData: JobsApiResponse = await response.json();
        devLog("[useJobs] Raw jobsData:", jobsData);

        // Build job map for linked jobs
        const jobMap: Record<number, RawJobData> = {};
        jobsData.jobs.forEach((job: RawJobData) => {
          jobMap[job.job_data.job_id] = job;
        });
        // Build linked jobs map
        const linkedJobsMap: Record<number, JobType[]> = {};
        jobsData.jobs.forEach((job: RawJobData) => {
          if (job.job_data.chain_status === 0) {
            const mainJobId = job.job_data.job_id;
            const linkedJobs: JobType[] = [];
            let nextJobId = job.job_data.link_job_id;
            while (nextJobId !== -1) {
              const nextJob = jobMap[nextJobId];
              if (!nextJob) break;
              const typeSpecificData =
                nextJob.time_job_data ||
                nextJob.event_job_data ||
                nextJob.condition_job_data ||
                {};
              const processedLinkedJob: JobType = {
                id: nextJob.job_data.job_id,
                jobTitle: nextJob.job_data.job_title,
                taskDefinitionId: mapJobType(
                  nextJob.job_data.task_definition_id,
                ),
                status: "Active",
                job_cost_actual: nextJob.job_data.job_cost_actual,
                timeFrame: nextJob.job_data.time_frame || "",
                argType:
                  typeof typeSpecificData.arg_type === "string"
                    ? typeSpecificData.arg_type
                    : String(typeSpecificData.arg_type ?? ""),
                timeInterval: ["Condition-based", "Event-based"].includes(
                  mapJobType(nextJob.job_data.task_definition_id),
                )
                  ? "0"
                  : typeof typeSpecificData.time_interval === "string"
                    ? typeSpecificData.time_interval
                    : String(typeSpecificData.time_interval ?? ""),
                targetContractAddress:
                  typeof typeSpecificData.target_contract_address === "string"
                    ? typeSpecificData.target_contract_address
                    : String(typeSpecificData.target_contract_address ?? ""),
                createdAt: nextJob.job_data.created_at,
                targetFunction:
                  typeof typeSpecificData.target_function === "string"
                    ? typeSpecificData.target_function
                    : String(typeSpecificData.target_function ?? ""),
                targetChainId:
                  typeof typeSpecificData.target_chain_id === "string"
                    ? typeSpecificData.target_chain_id
                    : String(typeSpecificData.target_chain_id ?? ""),
                linkedJobs: [],
                type: mapJobType(nextJob.job_data.task_definition_id),
              };
              linkedJobs.push(processedLinkedJob);
              nextJobId = nextJob.job_data.link_job_id;
            }
            linkedJobsMap[mainJobId] = linkedJobs;
          }
        });
        devLog("[useJobs] linkedJobsMap:", linkedJobsMap);
        // Build main jobs array
        const tempJobs: JobType[] = jobsData.jobs
          .filter(
            (jobDetail: RawJobData) =>
              jobDetail.job_data.chain_status === 0 &&
              jobDetail.job_data.status !== "deleted",
          )
          .map((jobDetail: RawJobData) => {
            const typeSpecificData =
              jobDetail.time_job_data ||
              jobDetail.event_job_data ||
              jobDetail.condition_job_data ||
              {};
            return {
              id: jobDetail.job_data.job_id,
              jobTitle: jobDetail.job_data.job_title,
              taskDefinitionId: mapJobType(
                jobDetail.job_data.task_definition_id,
              ),
              status: "Active",
              linkedJobs: linkedJobsMap[jobDetail.job_data.job_id] || [],
              job_cost_actual: jobDetail.job_data.job_cost_actual,
              timeFrame: jobDetail.job_data.time_frame || "",
              argType:
                typeof typeSpecificData.arg_type === "string"
                  ? typeSpecificData.arg_type
                  : String(typeSpecificData.arg_type ?? ""),
              timeInterval: ["Condition-based", "Event-based"].includes(
                mapJobType(jobDetail.job_data.task_definition_id),
              )
                ? "0"
                : typeof typeSpecificData.time_interval === "string"
                  ? typeSpecificData.time_interval
                  : String(typeSpecificData.time_interval ?? ""),
              targetContractAddress:
                typeof typeSpecificData.target_contract_address === "string"
                  ? typeSpecificData.target_contract_address
                  : String(typeSpecificData.target_contract_address ?? ""),
              createdAt: jobDetail.job_data.created_at,
              targetFunction:
                typeof typeSpecificData.target_function === "string"
                  ? typeSpecificData.target_function
                  : String(typeSpecificData.target_function ?? ""),
              targetChainId:
                typeof typeSpecificData.target_chain_id === "string"
                  ? typeSpecificData.target_chain_id
                  : String(typeSpecificData.target_chain_id ?? ""),
              type: mapJobType(jobDetail.job_data.task_definition_id),
            };
          });
        devLog("[useJobs] tempJobs:", tempJobs);
        setJobs(tempJobs);
        setError(null);
      } catch (err: unknown) {
        console.error("[useJobs] Error:", err);
        setError("Something went wrong.");
      } finally {
        setLoading(false);
        // console.log("[useJobs] Loading finished.");
      }
    };
    fetchJobs();
  }, [address]);

  return { jobs, loading, error };
}<|MERGE_RESOLUTION|>--- conflicted
+++ resolved
@@ -89,16 +89,11 @@
 
         const apiUrl = `${API_BASE_URL}/api/jobs/user/${address}`;
         devLog("[useJobs] Fetching jobs from:", apiUrl);
-<<<<<<< HEAD
-
-        const response = await fetch(apiUrl);
-=======
         const headers = {
           "Content-Type": "application/json",
           // "ngrok-skip-browser-warning": "true",
         };
         const response = await fetch(apiUrl, { headers });
->>>>>>> 9f9e42a1
 
         if (!response.ok) {
           if (response.status === 404) {
