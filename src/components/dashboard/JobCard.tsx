import { Tooltip, TooltipContent, TooltipTrigger } from "../common/TooltipWrap";
import { Card } from "../ui/Card";
import { Typography } from "../ui/Typography";
import React from "react";
import { useRouter } from "next/navigation";

export type JobType = {
  id: number;
  jobTitle: string;
  taskDefinitionId: string;
  status: string;
  job_cost_actual: string;
  timeFrame: string;
  argType: string;
  timeInterval: string;
  targetContractAddress: string;
  createdAt: string;
  targetFunction: string;
  targetChainId: string;
  linkedJobs?: JobType[];
};

type JobCardProps = {
  job: JobType;
  expanded: boolean;
  expandedDetails: boolean;
  onToggleExpand: (jobId: number) => void;
  onToggleDetails: (jobId: number) => void;
  onDelete: (jobId: number) => void;
  disableUpdate?: boolean;
  className?: string;
  onClick?: () => void;
  isLogOpen?: boolean;
};

// Helper functions
const mapJobType = (type: string) => {
  const types: { [key: string]: string } = {
    PRICE_MONITOR: "Price Monitor",
    GAS_MONITOR: "Gas Monitor",
  };
  return types[type] || type;
};

const sliceAddress = (address: string) => {
  return `${address.slice(0, 6)}...${address.slice(-4)}`;
};

const formatDate = (date: string) => {
  return new Date(date).toLocaleString();
};

const truncateText = (text: string) => {
  return text.length > 20 ? `${text.slice(0, 20)}...` : text;
};

// Converts seconds to the largest non-zero unit (e.g., "2 days", "4 hours", "30 min")
const formatTimeframe = (secondsString: string) => {
  const seconds = parseInt(secondsString, 10);
  if (isNaN(seconds)) return secondsString;
  const days = Math.floor(seconds / 86400);
  const hours = Math.floor((seconds % 86400) / 3600);
  const mins = Math.floor((seconds % 3600) / 60);

  if (days > 0) return `${days} day${days > 1 ? "s" : ""}`;
  if (hours > 0) return `${hours} hour${hours > 1 ? "s" : ""}`;
  if (mins > 0) return `${mins} min${mins > 1 ? "s" : ""}`;
  return "0 min";
};

// Converts seconds to the largest non-zero unit (e.g., "2 days", "4 hours", "30 sec")
const formatInterval = (secondsString: string) => {
  const seconds = parseInt(secondsString, 10);
  if (isNaN(seconds)) return secondsString;
  const days = Math.floor(seconds / 86400);
  const hours = Math.floor((seconds % 86400) / 3600);
  const secs = seconds % 60;

  if (days > 0) return `${days} day${days > 1 ? "s" : ""}`;
  if (hours > 0) return `${hours} hour${hours > 1 ? "s" : ""}`;
  if (secs > 0) return `${seconds} sec${seconds > 1 ? "s" : ""}`;
  return "0 sec";
};

const JobCard: React.FC<JobCardProps> = ({
  job,
  expanded,
  expandedDetails,
  onToggleExpand,
  onToggleDetails,
  onDelete,
<<<<<<< HEAD
=======
  disableUpdate = false,
>>>>>>> 9f9e42a1
  className = "",
  onClick,
  isLogOpen = false,
}) => {
  const router = useRouter();
  return (
    <Card
      expanded={expanded}
      className={`!p-0 relative ${
        expandedDetails
          ? "h-auto border border-white "
          : "h-[290px] md:h-[310px] "
      } ${
        expanded
          ? "bg-gradient-to-r from-[#D9D9D924] to-[#14131324] border border-white hover:border-b hover:border-white"
          : isLogOpen
            ? "bg-gradient-to-r from-[#D9D9D924] to-[#14131324] border border-white hover:border-b hover:border-white"
            : "border-[#2A2A2A] hover:border-[#3A3A3A]"
      } hover:transform hover:scale-[1.02] transition-transform duration-300 ease ${className}`}
      onClick={onClick}
      style={{ cursor: onClick ? "pointer" : undefined }}
    >
      <div>
        <div
          className={`flex justify-between items-center mb-4 p-3  ${expanded || isLogOpen ? "border-b border-white " : "border-[#2A2A2A] border-b "}`}
        >
          <Tooltip>
            <TooltipTrigger asChild>
              <Typography
                variant="h4"
                color="yellow"
                align="left"
                className="font-bold max-w-[200px] truncate block"
              >
                {truncateText(job.jobTitle)}
              </Typography>
            </TooltipTrigger>
            <TooltipContent>{job.jobTitle}</TooltipContent>
          </Tooltip>
          <div
            style={{
              width: 40,
              display: "flex",
              justifyContent: "center",
              alignItems: "center",
            }}
          >
            {job.linkedJobs && job.linkedJobs.length > 0 ? (
              <Tooltip>
                <TooltipTrigger asChild>
                  <button
                    onClick={(e) => {
                      e.stopPropagation();
                      onToggleExpand(job.id);
                    }}
                    className="p-2  rounded-full text-white hover:bg-[#3A3A3A] transition-colors bg-[#2a2a2a] border-[#FFFFFF] border"
                  >
                    <svg
                      xmlns="http://www.w3.org/2000/svg"
                      width="16"
                      height="16"
                      viewBox="0 0 24 24"
                      fill="none"
                      stroke="currentColor"
                      strokeWidth="2"
                      strokeLinecap="round"
                      strokeLinejoin="round"
                      className={`transition-transform duration-300 w-3 h-3 ${expanded ? "rotate-180" : ""}`}
                    >
                      <path d="m6 9 6 6 6-6" />
                    </svg>
                  </button>
                </TooltipTrigger>
                <TooltipContent>Linked Jobs</TooltipContent>
              </Tooltip>
            ) : (
              // Placeholder to keep header height consistent
              <div style={{ width: 32, height: 32 }}></div>
            )}
          </div>
        </div>
        <div className={` space-y-2  px-3 `}>
          <div className="flex items-center justify-between gap-2 py-1.5">
            <Typography variant="body" color="white" align="left">
              Job Type :
            </Typography>
            <Typography variant="body" color="gray" align="right">
              {mapJobType(job.taskDefinitionId)}
            </Typography>
          </div>
          <div className="flex items-center justify-between gap-2 py-1.5">
            <Typography variant="body" color="white" align="left">
              Job Status :
            </Typography>
            <Typography variant="body" color="gray" align="right">
              {job.status}
            </Typography>
          </div>
          <div className="flex items-center justify-between gap-2 py-1.5">
            <Typography variant="body" color="white" align="left">
              TG Used :
            </Typography>
            <Typography variant="body" color="gray" align="right">
              {parseFloat(job.job_cost_actual).toFixed(2)}
            </Typography>
          </div>
          <div className="flex items-center justify-between gap-2 py-1.5">
            <Typography variant="body" color="white" align="left">
              TimeFrame :
            </Typography>
            <Typography variant="body" color="gray" align="right">
              {formatTimeframe(job.timeFrame)}
            </Typography>
          </div>

          {expandedDetails && (
            <div className=" space-y-2 text-[#A2A2A2] text-sm">
              <div className="flex items-center justify-between gap-2 py-1">
                <Typography variant="body" color="white" align="left">
                  Arg Type :
                </Typography>
                <Typography variant="body" color="gray" align="right">
                  {job.argType}
                </Typography>
              </div>
              <div className="flex items-center justify-between gap-2 py-1">
                <Typography variant="body" color="white" align="left">
                  TimeInterval :
                </Typography>
                <Typography variant="body" color="gray" align="right">
                  {formatInterval(job.timeInterval)}
                </Typography>
              </div>
              <div className="flex items-start justify-between flex-col md:flex-row md:items-center gap-2 py-1">
                <Typography variant="body" color="white" align="left">
                  Target Contract :
                </Typography>
                <Tooltip>
                  <TooltipTrigger asChild>
                    <Typography
                      variant="body"
                      color="gray"
                      align="right"
                      className="max-w-[160px] truncate block"
                    >
                      {sliceAddress(job.targetContractAddress)}
                    </Typography>
                  </TooltipTrigger>
                  <TooltipContent>{job.targetContractAddress}</TooltipContent>
                </Tooltip>
              </div>
              <div className="flex items-start justify-between flex-col md:flex-row md:items-center gap-2 py-1">
                <Typography variant="body" color="white" align="left">
                  Created At:
                </Typography>
                <Typography
                  variant="body"
                  color="gray"
                  align="right"
                  className="max-w-[160px] truncate block"
                >
                  {formatDate(job.createdAt)}
                </Typography>
              </div>
              <div className="flex items-start justify-between flex-col md:flex-row md:items-center gap-2 py-1">
                <Typography variant="body" color="white" align="left">
                  Target Function :
                </Typography>
                <Tooltip>
                  <TooltipTrigger asChild>
                    <Typography
                      variant="body"
                      color="gray"
                      align="right"
                      className="max-w-[160px] truncate block"
                    >
                      {truncateText(job.targetFunction)}
                    </Typography>
                  </TooltipTrigger>
                  <TooltipContent>{job.targetFunction}</TooltipContent>
                </Tooltip>
              </div>
              <div className="flex items-start justify-between flex-col md:flex-row md:items-center gap-2 py-1">
                <Typography variant="body" color="white" align="left">
                  Target ChainId :
                </Typography>
                <Typography variant="body" color="gray" align="right">
                  {job.targetChainId}
                </Typography>
              </div>
            </div>
          )}
        </div>
        <div
          className={`flex justify-end gap-2 mt-4  p-3  ${expanded || isLogOpen ? "border-t border-white " : "border-[#2A2A2A] border-t hover:border-[#3A3A3A]"}`}
        >
          <Tooltip>
            <TooltipTrigger asChild>
              <button
<<<<<<< HEAD
                onClick={(e) => {
                  e.stopPropagation();
                  router.push(`/create-job?jobId=${job.id}`);
                }}
                className={`p-2 bg-[#C07AF6] rounded-full text-white hover:bg-[#a46be0] transition-colors`}
=======
                // disabled={disableUpdate}
                onClick={() => {
                  if (!disableUpdate) {
                    router.push(`/?jobId=${job.id}`);
                  }
                }}
                className={`p-2 bg-[#C07AF6] rounded-full text-white ${disableUpdate ? "cursor-not-allowed" : "cursor-pointer"} hover:bg-[#a46be0] transition-colors`}
>>>>>>> 9f9e42a1
              >
                <svg
                  width="20"
                  height="20"
                  viewBox="0 0 20 20"
                  fill="none"
                  xmlns="http://www.w3.org/2000/svg"
                >
                  <path
                    d="M10.1998 3.2793C13.7298 3.2793 16.6298 5.8893 17.1198 9.2793H19.1998L15.6998 13.2793L12.1998 9.2793H14.5198C14.2959 8.30049 13.7469 7.42647 12.9623 6.79988C12.1777 6.1733 11.2039 5.83116 10.1998 5.8293C8.7498 5.8293 7.4698 6.5393 6.6598 7.6093L4.9498 5.6593C5.60453 4.91111 6.41174 4.31164 7.31724 3.90115C8.22275 3.49065 9.2056 3.27862 10.1998 3.2793ZM9.7998 16.7193C6.2798 16.7193 3.3698 14.1093 2.8798 10.7193H0.799805L4.2998 6.7193C5.4698 8.0493 6.6298 9.3893 7.7998 10.7193H5.4798C5.70369 11.6981 6.25273 12.5721 7.03732 13.1987C7.82191 13.8253 8.79572 14.1674 9.7998 14.1693C11.2498 14.1693 12.5298 13.4593 13.3398 12.3893L15.0498 14.3393C14.3959 15.0885 13.5889 15.6887 12.6832 16.0992C11.7775 16.5098 10.7942 16.7213 9.7998 16.7193Z"
                    fill="white"
                  />
                </svg>
              </button>
            </TooltipTrigger>
            <TooltipContent>Update</TooltipContent>
          </Tooltip>
          <Tooltip>
            <TooltipTrigger asChild>
              <button
                onClick={(e) => {
                  e.stopPropagation();
                  onDelete(job.id);
                }}
                className="p-2 bg-[#FF5757] rounded-full text-white hover:bg-[#ff4444] transition-colors"
              >
                <svg
                  width="20"
                  height="20"
                  viewBox="0 0 20 20"
                  fill="none"
                  xmlns="http://www.w3.org/2000/svg"
                >
                  <path
                    d="M8.33317 4.99935H11.6665C11.6665 4.55732 11.4909 4.1334 11.1783 3.82084C10.8658 3.50828 10.4419 3.33268 9.99984 3.33268C9.55781 3.33268 9.13389 3.50828 8.82133 3.82084C8.50877 4.1334 8.33317 4.55732 8.33317 4.99935ZM6.6665 4.99935C6.6665 4.11529 7.01769 3.26745 7.64281 2.64233C8.26794 2.01721 9.11578 1.66602 9.99984 1.66602C10.8839 1.66602 11.7317 2.01721 12.3569 2.64233C12.982 3.26745 13.3332 4.11529 13.3332 4.99935H17.4998C17.7208 4.99935 17.9328 5.08715 18.0891 5.24343C18.2454 5.39971 18.3332 5.61167 18.3332 5.83268C18.3332 6.0537 18.2454 6.26566 18.0891 6.42194C17.9328 6.57822 17.7208 6.66602 17.4998 6.66602H16.7648L16.0265 15.2827C15.9555 16.1147 15.5748 16.8898 14.9597 17.4546C14.3446 18.0194 13.5399 18.3328 12.7048 18.3327H7.29484C6.45976 18.3328 5.65507 18.0194 5.03996 17.4546C4.42486 16.8898 4.04415 16.1147 3.97317 15.2827L3.23484 6.66602H2.49984C2.27882 6.66602 2.06686 6.57822 1.91058 6.42194C1.7543 6.26566 1.6665 6.0537 1.6665 5.83268C1.6665 5.61167 1.7543 5.39971 1.91058 5.24343C2.06686 5.08715 2.27882 4.99935 2.49984 4.99935H6.6665ZM12.4998 9.99935C12.4998 9.77833 12.412 9.56637 12.2558 9.41009C12.0995 9.25381 11.8875 9.16602 11.6665 9.16602C11.4455 9.16602 11.2335 9.25381 11.0772 9.41009C10.921 9.56637 10.8332 9.77833 10.8332 9.99935V13.3327C10.8332 13.5537 10.921 13.7657 11.0772 13.9219C11.2335 14.0782 11.4455 14.166 11.6665 14.166C11.8875 14.166 12.0995 14.0782 12.2558 13.9219C12.412 13.7657 12.4998 13.5537 12.4998 13.3327V9.99935ZM8.33317 9.16602C8.11216 9.16602 7.9002 9.25381 7.74392 9.41009C7.58763 9.56637 7.49984 9.77833 7.49984 9.99935V13.3327C7.49984 13.5537 7.58763 13.7657 7.74392 13.9219C7.9002 14.0782 8.11216 14.166 8.33317 14.166C8.55418 14.166 8.76615 14.0782 8.92243 13.9219C9.07871 13.7657 9.1665 13.5537 9.1665 13.3327V9.99935C9.1665 9.77833 9.07871 9.56637 8.92243 9.41009C8.76615 9.25381 8.55418 9.16602 8.33317 9.16602Z"
                    fill="white"
                  />
                </svg>
              </button>
            </TooltipTrigger>
            <TooltipContent>Delete</TooltipContent>
          </Tooltip>
          <Tooltip>
            <TooltipTrigger asChild>
              <button
                onClick={(e) => {
                  e.stopPropagation();
                  onToggleDetails(job.id);
                }}
                className="p-2 bg-[#2A2A2A] rounded-full text-white hover:bg-[#3A3A3A] transition-colors"
              >
                <svg
                  width="20"
                  height="20"
                  viewBox="0 0 24 24"
                  fill="none"
                  stroke="currentColor"
                  strokeWidth="2"
                  strokeLinecap="round"
                  strokeLinejoin="round"
                >
                  <path d="M2 12s3-7 10-7 10 7 10 7-3 7-10 7-10-7-10-7Z" />
                  <circle cx="12" cy="12" r="3" />
                </svg>
              </button>
            </TooltipTrigger>
            <TooltipContent>
              {expandedDetails ? "Hide Details" : "Show Details"}
            </TooltipContent>
          </Tooltip>
        </div>
      </div>
    </Card>
  );
};

export default JobCard;<|MERGE_RESOLUTION|>--- conflicted
+++ resolved
@@ -89,15 +89,13 @@
   onToggleExpand,
   onToggleDetails,
   onDelete,
-<<<<<<< HEAD
-=======
   disableUpdate = false,
->>>>>>> 9f9e42a1
   className = "",
   onClick,
   isLogOpen = false,
 }) => {
   const router = useRouter();
+
   return (
     <Card
       expanded={expanded}
@@ -292,13 +290,6 @@
           <Tooltip>
             <TooltipTrigger asChild>
               <button
-<<<<<<< HEAD
-                onClick={(e) => {
-                  e.stopPropagation();
-                  router.push(`/create-job?jobId=${job.id}`);
-                }}
-                className={`p-2 bg-[#C07AF6] rounded-full text-white hover:bg-[#a46be0] transition-colors`}
-=======
                 // disabled={disableUpdate}
                 onClick={() => {
                   if (!disableUpdate) {
@@ -306,7 +297,6 @@
                   }
                 }}
                 className={`p-2 bg-[#C07AF6] rounded-full text-white ${disableUpdate ? "cursor-not-allowed" : "cursor-pointer"} hover:bg-[#a46be0] transition-colors`}
->>>>>>> 9f9e42a1
               >
                 <svg
                   width="20"
